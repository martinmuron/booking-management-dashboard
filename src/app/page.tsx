"use client";

import { useState, useEffect } from "react";
import { Card, CardContent, CardDescription, CardHeader, CardTitle } from "@/components/ui/card";
import { Badge } from "@/components/ui/badge";
import { Button } from "@/components/ui/button";
import { Separator } from "@/components/ui/separator";
import { MapPin, Star, Users, Calendar, ArrowRight, Loader2, CheckCircle, XCircle } from "lucide-react";
import { Logo } from "@/components/Logo";
import { PropertySearch } from "@/components/PropertySearch";
import { CountUpAnimation } from "@/components/CountUpAnimation";
import Link from "next/link";

interface Property {
  id: number;
  name: string;
  address: string;
  thumbnailUrl?: string;
  listingImages?: Array<{ url: string; caption?: string }>;
  price?: number;
  currencyCode?: string;
  bedroomsNumber?: number;
  bathroomsNumber?: number;
  personCapacity?: number;
  airbnbListingUrl?: string;
  vrboListingUrl?: string;
}

interface PropertyWithAvailability extends Property {
  availability?: {
    available: boolean;
    unavailableDates: string[];
    minimumStay?: number;
    averagePrice?: number;
  };
}

interface SearchCriteria {
  checkInDate: Date | null;
  checkOutDate: Date | null;
  guests: number;
}

export default function Home() {
  const [properties, setProperties] = useState<Property[]>([]);
  const [displayProperties, setDisplayProperties] = useState<PropertyWithAvailability[]>([]);
  const [loading, setLoading] = useState(true);
  const [searching, setSearching] = useState(false);
  const [error, setError] = useState<string | null>(null);
  const [searchCriteria, setSearchCriteria] = useState<SearchCriteria | null>(null);
  const [hasSearched, setHasSearched] = useState(false);

  useEffect(() => {
    const fetchProperties = async () => {
      try {
        const response = await fetch('/api/properties');
        const data = await response.json();
        
        if (data.success) {
          setProperties(data.data);
          setDisplayProperties(data.data.map((property: Property) => ({ ...property })));
        } else {
          setError(data.error || 'Failed to load properties');
        }
      } catch {
        setError('Failed to connect to property service');
      } finally {
        setLoading(false);
      }
    };

    fetchProperties();
  }, []);

  const handleSearch = async (criteria: SearchCriteria) => {
    if (!criteria.checkInDate || !criteria.checkOutDate) return;
    
    setSearching(true);
    setSearchCriteria(criteria);
    setHasSearched(true);
    
    try {
      const formatDateLocal = (d: Date) => {
        const year = d.getFullYear();
        const month = String(d.getMonth() + 1).padStart(2, '0');
        const day = String(d.getDate()).padStart(2, '0');
        return `${year}-${month}-${day}`;
      };

      const checkIn = formatDateLocal(criteria.checkInDate);
      const checkOut = formatDateLocal(criteria.checkOutDate);
      
      const response = await fetch(
        `/api/properties/availability?checkIn=${checkIn}&checkOut=${checkOut}&guests=${criteria.guests}`
      );
      const data = await response.json();
      
      if (data.success) {
        const propertiesWithAvailability = data.data.availableProperties.map((item: any) => ({
          ...item.listing,
          availability: item.availability
        }));
        
        setDisplayProperties(propertiesWithAvailability);
      } else {
        setError(data.error || 'Failed to search properties');
      }
    } catch {
      setError('Failed to search properties');
    } finally {
      setSearching(false);
    }
  };

  const resetSearch = () => {
    setHasSearched(false);
    setSearchCriteria(null);
    setDisplayProperties(properties.map((property: Property) => ({ ...property })));
  };

  return (
    <div className="min-h-screen bg-white">
      {/* Header */}
      <header className="border-b border-gray-200">
        <div className="container mx-auto px-4 py-6">
          <div className="flex items-center justify-between">
            <div className="flex items-center gap-4">
              <Logo size="lg" />
<<<<<<< HEAD
              <div>
                <h1 className="text-2xl font-bold text-black">Nick & Jenny</h1>
                <p className="text-sm text-gray-600">Premium Accommodations</p>
              </div>
=======
            </div>
            <div className="flex items-center gap-4">
              <Link href="/about">
                <Button variant="ghost" className="text-black hover:bg-gray-100">
                  About Us
                </Button>
              </Link>
              <Link href="/contact">
                <Button variant="outline" className="border-black text-black hover:bg-black hover:text-white">
                  Contact Us
                </Button>
              </Link>
>>>>>>> 02c0f8cd
            </div>
          </div>
        </div>
      </header>

      {/* Hero Section */}
      <section className="py-20 bg-gradient-to-b from-gray-50 to-white">
        <div className="container mx-auto px-4 text-center">
          <h2 className="text-5xl font-bold text-black mb-6">
            Exceptional Stays in<br />
            <span className="text-gray-600">Beautiful Prague</span>
          </h2>
          <p className="text-xl text-gray-600 mb-8 max-w-2xl mx-auto">
            Discover our carefully curated collection of premium accommodations in Prague. 
            Each property offers unique experiences with uncompromising comfort and style.
          </p>

          {/* Reviews Stats */}
          <div className="flex items-center justify-center gap-3 mb-8">
            <div className="flex items-center gap-1">
              {[...Array(5)].map((_, i) => (
                <Star key={i} className="w-5 h-5 fill-yellow-400 text-yellow-400" />
              ))}
            </div>
            <div className="text-lg font-semibold text-gray-800">
              Over <CountUpAnimation end={9000} suffix="+" className="text-2xl font-bold text-black" /> Five-Star Reviews
            </div>
          </div>
          
          {/* Search Bar */}
          <div className="max-w-4xl mx-auto mb-8">
            <PropertySearch onSearch={handleSearch} isSearching={searching} />
          </div>

          <div className="flex items-center justify-center gap-6 text-sm text-gray-500">
            <div className="flex items-center gap-2">
              <Star className="w-4 h-4 fill-black text-black" />
              <span>Premium Quality</span>
            </div>
            <div className="flex items-center gap-2">
              <Users className="w-4 h-4" />
              <span>Personal Service</span>
            </div>
            <div className="flex items-center gap-2">
              <Calendar className="w-4 h-4" />
              <span>Easy Booking</span>
            </div>
          </div>
        </div>
      </section>

      <Separator className="bg-gray-200" />

      {/* Properties Section */}
      <section className="py-16">
        <div className="container mx-auto px-4">
          <div className="text-center mb-12">
            {hasSearched ? (
              <div className="space-y-4">
                <h3 className="text-3xl font-bold text-black mb-4">
                  Search Results
                </h3>
                {searchCriteria && (
                  <div className="flex flex-wrap items-center justify-center gap-4 text-sm text-gray-600 mb-4">
                    <span className="flex items-center gap-2">
                      <Calendar className="w-4 h-4" />
                      {searchCriteria.checkInDate?.toLocaleDateString()} - {searchCriteria.checkOutDate?.toLocaleDateString()}
                    </span>
                    <span className="flex items-center gap-2">
                      <Users className="w-4 h-4" />
                      {searchCriteria.guests} {searchCriteria.guests === 1 ? 'guest' : 'guests'}
                    </span>
                  </div>
                )}
                <p className="text-gray-600">
                  {displayProperties.length > 0 
                    ? `Found ${displayProperties.length} available ${displayProperties.length === 1 ? 'property' : 'properties'}`
                    : 'No properties available for your selected dates'
                  }
                </p>
                <Button 
                  variant="outline" 
                  onClick={resetSearch}
                  className="border-black text-black hover:bg-black hover:text-white"
                >
                  Show All Properties
                </Button>
              </div>
            ) : (
              <div>
                <h3 className="text-3xl font-bold text-black mb-4">Our Properties</h3>
                <p className="text-gray-600 max-w-xl mx-auto">
                  Each Prague location has been selected for its exceptional character and prime position
                </p>
              </div>
            )}
          </div>

          {loading ? (
            <div className="flex items-center justify-center py-12">
              <Loader2 className="w-8 h-8 animate-spin text-gray-400" />
              <span className="ml-2 text-gray-600">Loading properties...</span>
            </div>
          ) : error ? (
            <div className="text-center py-12">
              <p className="text-red-600 mb-4">{error}</p>
              <Button 
                variant="outline" 
                onClick={() => window.location.reload()}
                className="border-black text-black hover:bg-black hover:text-white"
              >
                Try Again
              </Button>
            </div>
          ) : displayProperties.length === 0 ? (
            <div className="text-center py-12">
              <p className="text-gray-600">
                {hasSearched ? 'No properties available for your selected dates.' : 'No properties available at the moment.'}
              </p>
            </div>
          ) : (
            <div className="grid grid-cols-1 md:grid-cols-2 lg:grid-cols-3 gap-8">
              {displayProperties.map((property) => {
                // Get the first image from listingImages or use thumbnail
                const imageUrl = property.listingImages?.[0]?.url || property.thumbnailUrl;
                
                return (
                  <Card key={property.id} className="group hover:shadow-lg transition-all duration-300 border-gray-200 flex flex-col h-full">
                    <CardHeader className="pb-4">
                      <div className="aspect-video bg-gradient-to-br from-gray-100 to-gray-200 rounded-lg mb-4 overflow-hidden relative">
                        {imageUrl ? (
                          // eslint-disable-next-line @next/next/no-img-element
                          <img 
                            src={imageUrl}
                            alt={property.name}
                            className="w-full h-full object-cover group-hover:scale-105 transition-transform duration-300"
                          />
                        ) : (
                          <div className="flex items-center justify-center h-full">
                            <div className="text-center">
                              <MapPin className="w-8 h-8 text-gray-400 mx-auto mb-2" />
                              <p className="text-sm text-gray-500">Photo coming soon</p>
                            </div>
                          </div>
                        )}
                        
                        {/* Availability badge */}
                        {hasSearched && property.availability && (
                          <div className="absolute top-3 right-3">
                            <Badge 
                              variant="secondary" 
                              className={`text-xs font-medium ${
                                property.availability.available 
                                  ? 'bg-green-100 text-green-800 border-green-200' 
                                  : 'bg-red-100 text-red-800 border-red-200'
                              }`}
                            >
                              <div className="flex items-center gap-1">
                                {property.availability.available ? (
                                  <CheckCircle className="w-3 h-3" />
                                ) : (
                                  <XCircle className="w-3 h-3" />
                                )}
                                {property.availability.available ? 'Available' : 'Unavailable'}
                              </div>
                            </Badge>
                          </div>
                        )}
                      </div>
                      <CardTitle className="text-xl font-bold text-black group-hover:text-gray-700 transition-colors line-clamp-2">
                        {property.name}
                      </CardTitle>
                      <CardDescription className="flex items-center gap-2 text-gray-600">
                        <MapPin className="w-4 h-4 flex-shrink-0" />
                        <span className="truncate">{property.address}</span>
                      </CardDescription>
                    </CardHeader>
                    <CardContent className="flex-grow flex flex-col justify-between">
                      <div className="space-y-3 mb-4">
                        {/* Property details */}
                        <div className="flex items-center justify-between text-sm">
                          <div className="flex items-center gap-4 text-gray-600">
                            {property.bedroomsNumber && (
                              <span>{property.bedroomsNumber} bed{property.bedroomsNumber !== 1 ? 's' : ''}</span>
                            )}
                            {property.bathroomsNumber && (
                              <span>{property.bathroomsNumber} bath{property.bathroomsNumber !== 1 ? 's' : ''}</span>
                            )}
                            {property.personCapacity && (
                              <span className="flex items-center gap-1">
                                <Users className="w-3 h-3" />
                                {property.personCapacity}
                              </span>
                            )}
                          </div>
                        </div>
                        
                      </div>
                      
                      <Link href={`/property/${property.id}`}>
                        <Button className="w-full bg-black hover:bg-gray-800 text-white group">
                          View Details
                          <ArrowRight className="w-4 h-4 ml-2 group-hover:translate-x-1 transition-transform" />
                        </Button>
                      </Link>
                    </CardContent>
                  </Card>
                );
              })}
            </div>
          )}
        </div>
      </section>

      {/* Footer */}
      <footer className="bg-black text-white py-12">
        <div className="container mx-auto px-4">
          <div className="grid grid-cols-1 md:grid-cols-3 gap-8">
            <div>
              <div className="flex items-center gap-3 mb-4">
                <Logo size="md" className="text-white [&>span:first-child]:text-white [&>span:last-child]:text-gray-300" />
              </div>
              <p className="text-gray-400">
                Creating exceptional accommodation experiences with personal attention to detail.
              </p>
            </div>
            <div>
              <h5 className="font-semibold mb-4">Contact</h5>
              <div className="text-gray-400 space-y-2">
                <p>Email: <a href="mailto:hello@nickandjenny.com" className="text-gray-300 hover:text-white transition-colors">hello@nickandjenny.com</a></p>
                <p>Phone: +420 xxx xxx xxx</p>
              </div>
            </div>
            <div>
              <h5 className="font-semibold mb-4">Services</h5>
              <div className="text-gray-400 space-y-2">
                <p>Premium Accommodations</p>
                <p>Concierge Services</p>
                <p>Local Experiences</p>
              </div>
            </div>
          </div>
          <Separator className="my-8 bg-gray-800" />
          <div className="text-center text-gray-400">
            <p>&copy; 2024 Nick & Jenny. All rights reserved.</p>
          </div>
        </div>
      </footer>
    </div>
  );
}<|MERGE_RESOLUTION|>--- conflicted
+++ resolved
@@ -126,12 +126,10 @@
           <div className="flex items-center justify-between">
             <div className="flex items-center gap-4">
               <Logo size="lg" />
-<<<<<<< HEAD
               <div>
                 <h1 className="text-2xl font-bold text-black">Nick & Jenny</h1>
                 <p className="text-sm text-gray-600">Premium Accommodations</p>
               </div>
-=======
             </div>
             <div className="flex items-center gap-4">
               <Link href="/about">
@@ -144,7 +142,6 @@
                   Contact Us
                 </Button>
               </Link>
->>>>>>> 02c0f8cd
             </div>
           </div>
         </div>
